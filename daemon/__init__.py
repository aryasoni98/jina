--- conflicted
+++ resolved
@@ -1,29 +1,15 @@
-<<<<<<< HEAD
 import pathlib
 import subprocess
-import pkg_resources
 from queue import Queue
 from pathlib import Path
 from threading import Thread
-=======
-import subprocess
-import threading
-
-import os
->>>>>>> 7d6c8ff0
 
 from fastapi import FastAPI
 from fastapi.middleware.cors import CORSMiddleware
 from uvicorn import Config, Server
 
-<<<<<<< HEAD
-from jina import __version__
-from jina.logging import JinaLogger
-=======
-from daemon.excepts import Runtime400Exception, daemon_runtime_exception_handler
+from jina.logging.logger import JinaLogger
 from jina import __version__, __resources_path__
-from jina.logging.logger import JinaLogger
->>>>>>> 7d6c8ff0
 from .parser import get_main_parser, _get_run_args
 from .excepts import (
     RequestValidationError,
