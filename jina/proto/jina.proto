syntax = "proto3";
import "google/protobuf/timestamp.proto";

package jina;

/**
 * Represents the a (quantized) numpy ndarray
 */
message NdArray {
    // the actual array data, in bytes
    bytes buffer = 1;

    // the shape (dimensions) of the array
    repeated uint32 shape = 2;

    // the data type of the array
    string dtype = 3;

    enum QuantizationMode {
        NONE = 0; // no quantization is performed, stored in the original ``dtype``
        FP16 = 1; // 2x smaller if dtype is set to FP32
        UINT8 = 2; // 4x smaller but lossy when dtype is FP32
    }

    // quantization mode
    QuantizationMode quantization = 4;

    float max_val = 5; // the max value of the ndarray
    float min_val = 6; // the min value of the ndarray
    float scale = 7; // the scale of the ndarray
    string original_dtype = 8; // the original dtype of the array
}

/**
 * Represents an unary match result
 */
message ScoredResult {

    /**
     * Represents the score of a match
     */
    message Score {
        float value = 1; // value
        string op_name = 2; // the name of the operator/score function
        string description = 3; // text description of the score
        repeated Score operands = 4; // the score can be nested
    }

    oneof body {
        Chunk match_chunk = 1; // the matched chunk
        Document match_doc = 2; // the matched document
    }
    Score score = 3; // the score of this match
}

/**
 * Represents a Chunk
 */
message Chunk {
    uint32 doc_id = 1; // the document ID of this chunk, universally unique
    uint32 chunk_id = 2; // the chunk ID, universally unique

    oneof content {
        // the original text of the chunk (only apply to the text document)
        string text = 3;

        // the original ndarray of the chunk (apply to the image/video document)
        NdArray blob = 4;

        // raw bytes of chunk
        bytes buffer = 5;
    }

    // the embedding array of this chunk
    NdArray embedding = 6;

    // the offset of this chunk in the current document
    uint32 offset = 7;

    // the weight of this chunk
    float weight = 8;

    // the total number of chunks in the current document
    uint32 length = 9;

    // some binary meta information of this chunk in bytes
    bytes meta_info = 10;

    // the top-k matched chunks
    repeated ScoredResult topk_results = 11;

    // mime type of this chunk, by default it is inherit from the document
    string mime_type = 12;

    // the field name
    string field_name = 13;
}

/**
 * Represents a Document
 */
message Document {
    // The unique document ID
    uint32 doc_id = 1;

    oneof content {
        // the raw binary content of this document, which often represents the original document when comes into jina
        bytes buffer = 3;

<<<<<<< HEAD
        // data uri
        string data_uri = 9;

        // a local file path, or a remote url starts with http or https
        string file_path = 11;
=======
       // the ndarray of the image/audio/video document
        NdArray blob = 12;

        // a text document
        string text = 13;
>>>>>>> 46bb0cd3
    }

    // list of the chunks of this document
    repeated Chunk chunks = 4;

    // the weight of this document
    float weight = 5;

    // total number of chunks in this document
    uint32 length = 6;

    // some binary meta information of this chunk in bytes
    bytes meta_info = 7;

    // the top-k matched chunks
    repeated ScoredResult topk_results = 8;

    // mime type of this document, for buffer content, this is required; for other contents, this can be guessed
    string mime_type = 10;

    // a uri of the document could be: a local file path, a remote url starts with http or https or data URI scheme
    string uri = 9;
}

/**
 * Represents a Envelope, a part of the ``Message``.
 */
message Envelope {
    // unique id of the sender of the message
    string sender_id = 1;

    // unique id of the receiver of the message, only used in router-dealer pattern
    string receiver_id = 2;

    // unique id of the request
    uint32 request_id = 3;

    // timeout in second until this message is droped
    uint32 timeout = 4;

    /**
     * Represents a the route paths of this message
     */
    message Route {
        string pod = 1; // the name of the BasePod
        string pod_id = 2; // the id of the BasePod
        google.protobuf.Timestamp start_time = 3; // receiving time
        google.protobuf.Timestamp end_time = 4; // sending (out) time
    }
    repeated Route routes = 5; // a list of routes this message goes through

    /**
     * Represents a the version information
     */
    message Version {
        string jina = 1; // jina's version
        string proto = 2; // protobuf's version
        string vcs = 3; // vcs's version
    }

    Version version = 6; // version info

    enum Status {
        SUCCESS = 0; // success
        ERROR = 1; // error
        PENDING = 2; // there are pending messages, more messages are followed
        READY = 3; // ready to use
    }

    Status status = 7; // status info
}

/**
 * Represents a Message
 */
message Message {
    Envelope envelope = 1; // the envelope of the message, used internally in jina, dropped when returning to client
    Request request = 2; // the request body
}

/**
 * Represents a Request
 */
message Request {

    uint32 request_id = 1; // the unique ID of this request. Multiple requests with the same ID will be gathered

    oneof body {
        TrainRequest train = 2; // a train request
        IndexRequest index = 3; // an index request
        SearchRequest search = 4; // a search request
        ControlRequest control = 5; // a control request
    }

    /**
     * Represents a train request
     */
    message TrainRequest {
        repeated Document docs = 1; // a list of Documents to train
        bool flush = 2; // if True then do actual training, otherwise only collect all documents but not do training.
    }

    /**
     * Represents an index request
     */
    message IndexRequest {
        repeated Document docs = 1; // a list of Documents to index
    }

    /**
     * Represents a search request
     */
    message SearchRequest {
        repeated Document docs = 1; // a list of Documents to query
        uint32 top_k = 2; // the number of most related results to return
        repeated string filter_by = 3; // a list of the selected field names to be queried on
    }

    /**
     * Represents a control request used to control the BasePod
     */
    message ControlRequest {
        enum Command {
            TERMINATE = 0; // shutdown the BasePod
            STATUS = 1; // check the status of the BasePod
            DRYRUN = 2; // passing this pod without take any action, and send the request to the next pod
            IDLE = 3; // used in ROUTER-DEALER pattern, tells the router that the dealer is idle
        }
        Command command = 1; // the control command

        map<string, string> args = 2; // the pea arguments, useful in STATUS
    }
}

message SpawnRequest {

    // Spawn a pea remotely, requires args of a pea
    message PeaSpawnRequest {
        repeated string args = 1; // a list of args string for BasePea
    }

    // Spawn a pod remotely, requires args of a pea
    message PodSpawnRequest {
        repeated string args = 1; // a list of args string for BasePod
    }

    // Spawn a parsed pod remotely, requires parsed pod structure
    message MutablepodSpawnRequest {
        PeaSpawnRequest head = 1; // a list of args string for the head BasePea
        PeaSpawnRequest tail = 2; // a list of args string for the tail BasePea
        repeated PeaSpawnRequest peas = 3; // a list of args string for the Peas
    }

    oneof body {
        PeaSpawnRequest pea = 1;
        PodSpawnRequest pod = 2; // send a PodSpawnRequest and it will switch to PodDictSpawnRequest as returns
        MutablepodSpawnRequest mutable_pod = 3;
    }

    enum Status {
        SUCCESS = 0; // success
        ERROR_OTHER = 1; // other error
        ERROR_DUPLICATE = 2; // already a exisiting pea/pod running
        ERROR_NOTALLOWED = 3; // not allowed to open pea/pod remotely
    }

    string log_record = 4; // one line of the log record
    Status status = 5; // status info
}

/**
 * jina gRPC service.
 */
service JinaRPC {
    // Pass in a Request and a filled Request with topk_results will be returned.
    rpc Call (stream Request) returns (stream Request) {
    }

    rpc CallUnary (Request) returns (Request) {
    }

    // Pass in a Request and a filled Request will be returned.
    rpc Spawn (SpawnRequest) returns (stream SpawnRequest) {
    }
}
<|MERGE_RESOLUTION|>--- conflicted
+++ resolved
@@ -107,19 +107,6 @@
         // the raw binary content of this document, which often represents the original document when comes into jina
         bytes buffer = 3;
 
-<<<<<<< HEAD
-        // data uri
-        string data_uri = 9;
-
-        // a local file path, or a remote url starts with http or https
-        string file_path = 11;
-=======
-       // the ndarray of the image/audio/video document
-        NdArray blob = 12;
-
-        // a text document
-        string text = 13;
->>>>>>> 46bb0cd3
     }
 
     // list of the chunks of this document
