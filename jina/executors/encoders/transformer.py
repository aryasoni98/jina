--- conflicted
+++ resolved
@@ -1,6 +1,6 @@
+import numpy as np
+import torch
 import os
-
-import numpy as np
 
 from . import BaseTextEncoder
 from .helper import reduce_mean, reduce_max, reduce_cls
@@ -11,7 +11,6 @@
     TransformerTextEncoder encodes data from an array of string in size `B` into a ndarray in size `B x D`.
     Internally, TransformerTextEncoder wraps the pytorch-version of transformers from huggingface.
     """
-
     def __init__(self,
                  model_name: str = 'bert-base-uncased',
                  pooling_strategy: str = 'reduce-mean',
@@ -85,9 +84,6 @@
         :param data: a 1d array of string type in size `B`
         :return: an ndarray in size `B x D`
         """
-
-        import torch
-
         token_ids_batch = []
         mask_ids_batch = []
         for c_idx in range(data.shape[0]):
@@ -123,45 +119,3 @@
         self.model.save_pretrained(save_path)
         self.tokenizer.save_pretrained(save_path)
         return super().__getstate__()
-<<<<<<< HEAD
-
-    @staticmethod
-    def _reduce_mean(data, mask_2d):
-        emb_dim = data.shape[2]
-        mask = np.tile(mask_2d, (emb_dim, 1, 1))
-        mask = np.rollaxis(mask, 0, 3)
-        output = mask * data
-        return np.sum(output, axis=1) / np.sum(mask, axis=1)
-
-    @staticmethod
-    def _reduce_max(data, mask_2d):
-        emb_dim = data.shape[2]
-        mask = np.tile(mask_2d, (emb_dim, 1, 1))
-        mask = np.rollaxis(mask, 0, 3)
-        output = mask * data
-        neg_mask = (mask_2d - 1) * 1e10
-        neg_mask = np.tile(neg_mask, (emb_dim, 1, 1))
-        neg_mask = np.rollaxis(neg_mask, 0, 3)
-        output += neg_mask
-        return np.max(output, axis=1)
-
-    @staticmethod
-    def _reduce_cls(cls, data, mask_2d, cls_pos='head'):
-        mask_pruned = cls._prune_mask(mask_2d, cls_pos)
-        return cls._reduce_mean(data, mask_pruned)
-
-    @staticmethod
-    def _prune_mask(mask, cls_pos='head'):
-        result = np.zeros(mask.shape)
-        if cls_pos == 'head':
-            mask_row = np.zeros((1, mask.shape[1]))
-            mask_row[0, 0] = 1
-            result = np.tile(mask_row, (mask.shape[0], 1))
-        elif cls_pos == 'tail':
-            for num_tokens in np.sum(mask, axis=1).tolist():
-                result[num_tokens - 1] = 1
-        else:
-            raise NotImplementedError
-        return result
-=======
->>>>>>> 4169768e
