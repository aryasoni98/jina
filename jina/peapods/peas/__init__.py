import argparse
<<<<<<< HEAD
from typing import Type, Tuple
=======
import os
from typing import Any, Tuple
>>>>>>> 0222bca7
import time
import multiprocessing
import threading

from .helper import _get_event, ConditionalEvent
from .run import run
from ... import __stop_msg__, __ready_msg__, __default_host__
<<<<<<< HEAD
from ...enums import PeaRoleType, RuntimeBackendType, SocketType
from ...excepts import RuntimeFailToStart
=======
from ...enums import PeaRoleType, RuntimeBackendType, SocketType, GatewayProtocolType
from ...excepts import RuntimeFailToStart, RuntimeTerminated
>>>>>>> 0222bca7
from ...helper import typename
from ...logging.logger import JinaLogger
from ..runtimes.jinad import JinadRuntime
from ..zmq import Zmqlet, send_ctrl_message

__all__ = ['BasePea']

if False:
    from ..runtimes.base import BaseRuntime


class BasePea:
    """
    :class:`BasePea` is a thread/process- container of :class:`BaseRuntime`. It leverages :class:`threading.Thread`
    or :class:`multiprocessing.Process` to manage the lifecycle of a :class:`BaseRuntime` object in a robust way.

    A :class:`BasePea` must be equipped with a proper :class:`Runtime` class to work.
    """

    def __init__(self, args: 'argparse.Namespace'):
        super().__init__()  #: required here to call process/thread __init__
        self.args = args
        backend_runtime = getattr(
            self.args, 'runtime_backend', RuntimeBackendType.THREAD
        )

        self.daemon = args.daemon  #: required here to set process/thread daemon

        self.name = self.args.name or self.__class__.__name__
        self.is_ready = _get_event(backend_runtime)
        self.is_shutdown = _get_event(backend_runtime)
        self.ready_or_shutdown = ConditionalEvent(
            getattr(args, 'runtime_backend', RuntimeBackendType.THREAD),
            events_list=[self.is_ready, self.is_shutdown],
        )
        self.logger = JinaLogger(self.name, **vars(self.args))

        if self.args.runtime_backend == RuntimeBackendType.THREAD:
            self.logger.warning(
                f' Using Thread as runtime backend is not recommended for production purposes. It is '
                f'just supposed to be used for easier debugging. Besides the performance considerations, it is'
                f'specially dangerous to mix `Executors` running in different types of `RuntimeBackends`.'
            )

        self._envs = {'JINA_POD_NAME': self.name, 'JINA_LOG_ID': self.args.identity}
        if self.args.quiet:
            self._envs['JINA_LOG_CONFIG'] = 'QUIET'
        if self.args.env:
            self._envs.update(self.args.env)

        # arguments needed to create `runtime` and communicate with it in the `run` in the stack of the new process
        # or thread. Control address from Zmqlet has some randomness and therefore we need to make sure Pea knows
        # control address of runtime
        self.runtime_cls, self._is_remote_controlled = self._get_runtime_cls()

        # This logic must be improved specially when it comes to naming. It is about relative local/remote position
        # between the runtime and the `ZEDRuntime` it may control
        self._zed_runtime_ctrl_addres = Zmqlet.get_ctrl_address(
            self.args.host, self.args.port_ctrl, self.args.ctrl_with_ipc
        )[0]
        self._local_runtime_ctrl_address = (
            Zmqlet.get_ctrl_address(None, None, True)[0]
            if self.runtime_cls == JinadRuntime
            else self._zed_runtime_ctrl_addres
        )
        self._timeout_ctrl = self.args.timeout_ctrl

        self.worker = {
            RuntimeBackendType.THREAD: threading.Thread,
            RuntimeBackendType.PROCESS: multiprocessing.Process,
        }.get(backend_runtime)(
            target=run,
            kwargs={
                'args': self.args,
                'logger': self.logger,
                'envs': self._envs,
                'runtime_cls': self.runtime_cls,
                'local_runtime_ctrl_addr': self._local_runtime_ctrl_address,
                'zed_runtime_ctrl_addres': self._zed_runtime_ctrl_addres,
                'is_ready_event': self.is_ready,
                'is_shutdown_event': self.is_shutdown,
            },
        )

    def start(self):
        """Start the Pea.
        This method calls :meth:`start` in :class:`threading.Thread` or :class:`multiprocesssing.Process`.
        .. #noqa: DAR201
        """
        self.worker.start()
        if not self.args.noblock_on_start:
            self.wait_start_success()
        return self

    def join(self, *args, **kwargs):
        """Joins the Pea.
        This method calls :meth:`join` in :class:`threading.Thread` or :class:`multiprocesssing.Process`.

        :param args: extra positional arguments to pass to join
        :param kwargs: extra keyword arguments to pass to join
        """
        self.worker.join(*args, **kwargs)

    def terminate(self):
        """Terminate the Pea.
        This method calls :meth:`terminate` in :class:`threading.Thread` or :class:`multiprocesssing.Process`.
        """
        if hasattr(self.worker, 'terminate'):
            self.worker.terminate()

    def activate_runtime(self):
        """ Send activate control message. """
        if self._dealer:
            send_ctrl_message(
                self._zed_runtime_ctrl_addres, 'ACTIVATE', timeout=self._timeout_ctrl
            )

    def _deactivate_runtime(self):
        """Send deactivate control message. """
        if self._dealer:
            send_ctrl_message(
                self._zed_runtime_ctrl_addres, 'DEACTIVATE', timeout=self._timeout_ctrl
            )

    def _cancel_rumtime(self):
        """Send terminate control message."""
        send_ctrl_message(
            self._local_runtime_ctrl_address, 'TERMINATE', timeout=self._timeout_ctrl
        )

    def wait_start_success(self):
        """Block until all peas starts successfully.

        If not success, it will raise an error hoping the outer function to catch it
        """
        _timeout = self.args.timeout_ready
        if _timeout <= 0:
            _timeout = None
        else:
            _timeout /= 1e3
        if self.ready_or_shutdown.event.wait(_timeout):
            if self.is_shutdown.is_set():
                # return too early and the shutdown is set, means something fails!!
                if self.args.quiet_error:
                    self.logger.critical(
                        f'fail to start {self!r} because {self.runtime_cls!r} throws some exception, '
                        f'remove "--quiet-error" to see the exception stack in details'
                    )
                raise RuntimeFailToStart
            else:
                self.logger.success(__ready_msg__)
        else:
            _timeout = _timeout or -1
            self.logger.warning(
                f'{self.runtime_cls!r} timeout after waiting for {self.args.timeout_ready}ms, '
                f'if your executor takes time to load, you may increase --timeout-ready'
            )
            self.close()
            raise TimeoutError(
                f'{typename(self)}:{self.name} can not be initialized after {_timeout * 1e3}ms'
            )

    @property
    def _dealer(self):
        """Return true if this `Pea` must act as a Dealer responding to a Router
        .. # noqa: DAR201
        """
        return self.args.socket_in == SocketType.DEALER_CONNECT

    def close(self) -> None:
        """Close the Pea

        This method makes sure that the `Process/thread` is properly finished and its resources properly released
        """
        # wait 0.1s for the process/thread to end naturally, in this case no "cancel" is required this is required for
        # the is case where in subprocess, runtime.setup() fails and _finally() is not yet executed, BUT close() in the
        # main process is calling runtime.cancel(), which is completely unnecessary as runtime.run_forever() is not
        # started yet.
        self.join(0.1)

        # if that 1s is not enough, it means the process/thread is still in forever loop, cancel it
        if self.is_ready.is_set() and not self.is_shutdown.is_set():
            try:
                self._deactivate_runtime()
                time.sleep(0.1)
                self._cancel_rumtime()
                self.is_shutdown.wait()
            except Exception as ex:
                self.logger.error(
                    f'{ex!r} during {self._deactivate_runtime!r}'
                    + f'\n add "--quiet-error" to suppress the exception details'
                    if not self.args.quiet_error
                    else '',
                    exc_info=not self.args.quiet_error,
                )

            # if it is not daemon, block until the process/thread finish work
            if not self.args.daemon:
                self.join()
        else:
            # if it fails to start, the process will hang at `join`
            self.terminate()

        self.logger.success(__stop_msg__)
        self.logger.close()

    def __enter__(self):
        return self.start()

    def __exit__(self, exc_type, exc_val, exc_tb):
        self.close()

    def _get_runtime_cls(self) -> Tuple[Any, bool]:
        is_remote_controlled = False
        if self.args.host != __default_host__:
            self.args.runtime_cls = 'JinadRuntime'
            is_remote_controlled = True
        if self.args.runtime_cls == 'ZEDRuntime' and self.args.uses.startswith(
            'docker://'
        ):
            self.args.runtime_cls = 'ContainerRuntime'
        if hasattr(self.args, 'protocol'):
            self.args.runtime_cls = {
                GatewayProtocolType.GRPC: 'GRPCRuntime',
                GatewayProtocolType.WEBSOCKET: 'WebSocketRuntime',
                GatewayProtocolType.HTTP: 'HTTPRuntime',
            }[self.args.protocol]
        from ..runtimes import get_runtime

        v = get_runtime(self.args.runtime_cls)
        return v, is_remote_controlled

    @property
    def role(self) -> 'PeaRoleType':
        """Get the role of this pea in a pod


        .. #noqa: DAR201"""
        return self.args.pea_role

    @property
    def _is_inner_pea(self) -> bool:
        """Determine whether this is a inner pea or a head/tail


        .. #noqa: DAR201"""
        return self.role is PeaRoleType.SINGLETON or self.role is PeaRoleType.PARALLEL<|MERGE_RESOLUTION|>--- conflicted
+++ resolved
@@ -1,10 +1,5 @@
 import argparse
-<<<<<<< HEAD
-from typing import Type, Tuple
-=======
-import os
 from typing import Any, Tuple
->>>>>>> 0222bca7
 import time
 import multiprocessing
 import threading
@@ -12,22 +7,14 @@
 from .helper import _get_event, ConditionalEvent
 from .run import run
 from ... import __stop_msg__, __ready_msg__, __default_host__
-<<<<<<< HEAD
 from ...enums import PeaRoleType, RuntimeBackendType, SocketType
 from ...excepts import RuntimeFailToStart
-=======
-from ...enums import PeaRoleType, RuntimeBackendType, SocketType, GatewayProtocolType
-from ...excepts import RuntimeFailToStart, RuntimeTerminated
->>>>>>> 0222bca7
 from ...helper import typename
 from ...logging.logger import JinaLogger
 from ..runtimes.jinad import JinadRuntime
 from ..zmq import Zmqlet, send_ctrl_message
 
 __all__ = ['BasePea']
-
-if False:
-    from ..runtimes.base import BaseRuntime
 
 
 class BasePea:
