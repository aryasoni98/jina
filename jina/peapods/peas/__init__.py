--- conflicted
+++ resolved
@@ -314,11 +314,8 @@
         This method makes sure that the `Process/thread` is properly finished and its resources properly released
         """
         # if that 1s is not enough, it means the process/thread is still in forever loop, cancel it
-<<<<<<< HEAD
         self.logger.info(f'close pea {self.name}')
-=======
         self.logger.debug('waiting for ready or shutdown signal from runtime')
->>>>>>> e0893758
         if self.is_ready.is_set() and not self.is_shutdown.is_set():
             try:
                 self.logger.info(f'_deactivate_runtime pea {self.name}')
@@ -359,11 +356,6 @@
                 'Pea is being closed before being ready. Most likely some other Pea in the Flow or Pod '
                 'failed to start'
             )
-<<<<<<< HEAD
-            if self.is_ready.wait(timeout=0.1):
-                print(f'{self.name} cancel runtime before is ready', flush=True)
-                self._cancel_runtime()
-=======
             _timeout = self.args.timeout_ready
             if _timeout <= 0:
                 _timeout = None
@@ -371,7 +363,9 @@
                 _timeout /= 1e3
             self.logger.debug('waiting for ready or shutdown signal from runtime')
             if self.ready_or_shutdown.event.wait(_timeout):
+                self.logger.debug(f'ready or shutdown or timeout happened')
                 if self.is_ready.is_set():
+                    self.logger.debug(f' since it is ready, need to cancel')
                     self._cancel_runtime()
                     if not self.is_shutdown.wait(timeout=self._timeout_ctrl):
                         self.terminate()
@@ -379,7 +373,6 @@
                         raise Exception(
                             f'Shutdown signal was not received for {self._timeout_ctrl}'
                         )
->>>>>>> e0893758
             else:
                 self.logger.warning(
                     'Terminating process after waiting for readiness signal for graceful shutdown'
