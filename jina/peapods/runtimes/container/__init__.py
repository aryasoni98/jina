import argparse
import os
import sys
import time
import warnings
from pathlib import Path
from platform import uname

from ..zmq.base import ZMQRuntime
from ...zmq import Zmqlet
from ....excepts import BadImageNameError
from ....helper import ArgNamespace, is_valid_local_config_source, slugify
from ....jaml.helper import complete_path


class ContainerRuntime(ZMQRuntime):
    """Runtime procedure for container."""

<<<<<<< HEAD
    def __init__(self, args: 'argparse.Namespace'):
        super().__init__(args)
        self.ctrl_addr = Zmqlet.get_ctrl_address(
            self._host_ctrl, self.args.port_ctrl, self.args.ctrl_with_ipc
        )[0]
        self._set_network_for_dind_linux()

    @property
    def _host_ctrl(self) -> str:
        """
        Checks if caller (jinad) has set `docker_kwargs['extra_hosts']` to _docker_host.
        If yes, set host_ctrl to _docker_host, else set it to localhost

        :return: host for control port
        """
        _docker_host = 'host.docker.internal'
        return (
            _docker_host
            if self.args.docker_kwargs
            and 'extra_hosts' in self.args.docker_kwargs
            and _docker_host in self.args.docker_kwargs['extra_hosts']
            else self.args.host
        )

    def setup(self):
        """Run the container."""
=======
    def __init__(self, args: 'argparse.Namespace', ctrl_addr: str):
        super().__init__(args, ctrl_addr)
        self._set_network_for_dind_linux()
>>>>>>> f1077597
        self._docker_run()
        while self._is_container_alive and not self.is_ready:
            time.sleep(1)
        # two cases to reach here: 1. is_ready, 2. container is dead
        if not self._is_container_alive:
            # replay it to see the log
            self._docker_run(replay=True)
            raise Exception(
                'the container fails to start, check the arguments or entrypoint'
            )

    def teardown(self):
        """Stop the container."""
        self._container.stop()
        super().teardown()

    def _stream_logs(self):
        for line in self._container.logs(stream=True):
            self.logger.info(line.strip().decode())

    def run_forever(self):
        """Stream the logs while running."""
        self._stream_logs()

    def _set_network_for_dind_linux(self):
        import docker

        # recompute the control_addr, do not assign client, since this would be an expensive object to
        # copy in the new process generated
        client = docker.from_env()

        # Related to potential docker-in-docker communication. If `ContainerPea` lives already inside a container.
        # it will need to communicate using the `bridge` network.
        self._net_mode = None

        # In WSL, we need to set ports explicitly
        if sys.platform in ('linux', 'linux2') and 'microsoft' not in uname().release:
            self._net_mode = 'host'
            try:
                bridge_network = client.networks.get('bridge')
                if bridge_network:
                    self.ctrl_addr, _ = Zmqlet.get_ctrl_address(
                        bridge_network.attrs['IPAM']['Config'][0]['Gateway'],
                        self.args.port_ctrl,
                        self.args.ctrl_with_ipc,
                    )
            except Exception as ex:
                self.logger.warning(
                    f'Unable to set control address from "bridge" network: {ex!r}'
                    f' Control address set to {self.ctrl_addr}'
                )
        client.close()

    def _docker_run(self, replay: bool = False):
        # important to notice, that client is not assigned as instance member to avoid potential
        # heavy copy into new process memory space
        import docker

        client = docker.from_env()

        if self.args.uses.startswith('docker://'):
            uses_img = self.args.uses.replace('docker://', '')
            self.logger.info(f'will use Docker image: {uses_img}')
        else:
            warnings.warn(
                f'you are using legacy image format {self.args.uses}, this may create some ambiguity. '
                f'please use the new format: "--uses docker://{self.args.uses}"'
            )
            uses_img = self.args.uses

        # the image arg should be ignored otherwise it keeps using ContainerPea in the container
        # basically all args in BasePea-docker arg group should be ignored.
        # this prevent setting containerPea twice
        from ....parsers import set_pea_parser

        non_defaults = ArgNamespace.get_non_defaults_args(
            self.args,
            set_pea_parser(),
            taboo={
                'uses',
                'entrypoint',
                'volumes',
                'pull_latest',
                'runtime_cls',
                'docker_kwargs',
            },
        )

        img_not_found = False

        try:
            client.images.get(uses_img)
        except docker.errors.ImageNotFound:
            self.logger.error(f'can not find local image: {uses_img}')
            img_not_found = True

        if self.args.pull_latest or img_not_found:
            self.logger.warning(
                f'pulling {uses_img}, this could take a while. if you encounter '
                f'timeout error due to pulling takes to long, then please set '
                f'"timeout-ready" to a larger value.'
            )
            try:
                client.images.pull(uses_img)
                img_not_found = False
            except docker.errors.NotFound:
                img_not_found = True
                self.logger.error(f'can not find remote image: {uses_img}')

        if img_not_found:
            raise BadImageNameError(
                f'image: {uses_img} can not be found local & remote.'
            )

        _volumes = {}
        if self.args.uses_internal:
            full_path = None
            try:
                full_path = complete_path(self.args.uses_internal)
            except FileNotFoundError:
                pass
            if full_path and os.path.exists(full_path):
                # external YAML config, need to be volumed into the container
                # uses takes value from uses_internal
                non_defaults['uses'] = '/' + os.path.basename(full_path)
                _volumes[full_path] = {'bind': non_defaults['uses'], 'mode': 'ro'}
            elif not is_valid_local_config_source(self.args.uses_internal):
                raise FileNotFoundError(
                    f'"uses_internal" {self.args.uses_internal} is not like a path, please check it'
                )
        if self.args.volumes:
            for p in self.args.volumes:
                paths = p.split(':')
                local_path = paths[0]
                Path(os.path.abspath(local_path)).mkdir(parents=True, exist_ok=True)
                if len(paths) == 2:
                    container_path = paths[1]
                else:
                    container_path = '/' + os.path.basename(p)
                _volumes[os.path.abspath(local_path)] = {
                    'bind': container_path,
                    'mode': 'rw',
                }

        _expose_port = [self.args.port_ctrl]
        if self.args.socket_in.is_bind:
            _expose_port.append(self.args.port_in)
        if self.args.socket_out.is_bind:
            _expose_port.append(self.args.port_out)

        _args = ArgNamespace.kwargs2list(non_defaults)
        ports = {f'{v}/tcp': v for v in _expose_port} if not self._net_mode else None

        docker_kwargs = self.args.docker_kwargs or {}
        self._container = client.containers.run(
            uses_img,
            _args,
            detach=True,
            auto_remove=True,
            ports=ports,
            name=slugify(self.name),
            volumes=_volumes,
            network_mode=self._net_mode,
            entrypoint=self.args.entrypoint,
            **docker_kwargs,
        )

        if replay:
            # when replay is on, it means last time it fails to start
            # therefore we know the loop below wont block the main process
            self._stream_logs()

        client.close()

    @property
    def _is_container_alive(self) -> bool:
        import docker.errors

        try:
            self._container.reload()
        except docker.errors.NotFound:
            return False
        return True<|MERGE_RESOLUTION|>--- conflicted
+++ resolved
@@ -16,18 +16,27 @@
 class ContainerRuntime(ZMQRuntime):
     """Runtime procedure for container."""
 
-<<<<<<< HEAD
-    def __init__(self, args: 'argparse.Namespace'):
-        super().__init__(args)
+    def __init__(self, args: 'argparse.Namespace', ctrl_addr: str):
+        super().__init__(args, ctrl_addr)
         self.ctrl_addr = Zmqlet.get_ctrl_address(
             self._host_ctrl, self.args.port_ctrl, self.args.ctrl_with_ipc
         )[0]
         self._set_network_for_dind_linux()
+        self._docker_run()
+        while self._is_container_alive and not self.is_ready:
+            time.sleep(1)
+        # two cases to reach here: 1. is_ready, 2. container is dead
+        if not self._is_container_alive:
+            # replay it to see the log
+            self._docker_run(replay=True)
+            raise Exception(
+                'the container fails to start, check the arguments or entrypoint'
+            )
 
     @property
     def _host_ctrl(self) -> str:
         """
-        Checks if caller (jinad) has set `docker_kwargs['extra_hosts']` to _docker_host.
+        Checks if caller (JinaD) has set `docker_kwargs['extra_hosts']` to _docker_host.
         If yes, set host_ctrl to _docker_host, else set it to localhost
 
         :return: host for control port
@@ -40,24 +49,6 @@
             and _docker_host in self.args.docker_kwargs['extra_hosts']
             else self.args.host
         )
-
-    def setup(self):
-        """Run the container."""
-=======
-    def __init__(self, args: 'argparse.Namespace', ctrl_addr: str):
-        super().__init__(args, ctrl_addr)
-        self._set_network_for_dind_linux()
->>>>>>> f1077597
-        self._docker_run()
-        while self._is_container_alive and not self.is_ready:
-            time.sleep(1)
-        # two cases to reach here: 1. is_ready, 2. container is dead
-        if not self._is_container_alive:
-            # replay it to see the log
-            self._docker_run(replay=True)
-            raise Exception(
-                'the container fails to start, check the arguments or entrypoint'
-            )
 
     def teardown(self):
         """Stop the container."""
